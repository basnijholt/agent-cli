--- conflicted
+++ resolved
@@ -377,10 +377,7 @@
     import pydantic_ai  # noqa: PLC0415
 
     monkeypatch.setattr(pydantic_ai.Agent, "run", fake_agent_run)
-<<<<<<< HEAD
     monkeypatch.setattr(_ingest, "summarize_content", fake_summarize_content)
-=======
->>>>>>> 0aa243e9
     # High relevance so they aren't filtered
     monkeypatch.setattr(_retrieval, "predict_relevance", lambda _model, pairs: [5.0 for _ in pairs])
 
@@ -610,10 +607,7 @@
     import pydantic_ai  # noqa: PLC0415
 
     monkeypatch.setattr(pydantic_ai.Agent, "run", fake_agent_run)
-<<<<<<< HEAD
     monkeypatch.setattr(_ingest, "summarize_content", fake_summarize_content)
-=======
->>>>>>> 0aa243e9
 
     response = await engine.process_chat_request(
         request,
