--- conflicted
+++ resolved
@@ -106,37 +106,28 @@
     assert provider_cfg.tts_provider == "wyoming"
 
 
-<<<<<<< HEAD
 def test_memory_server_help_includes_config_option() -> None:
     """Ensure memory-server command wires config option (for defaults loading)."""
     result = runner.invoke(app, ["memory-server", "--help"])
     assert result.exit_code == 0
-    assert "--config" in result.stdout
+    # Strip ANSI color codes for more reliable testing
+    clean_output = re.sub(r"\x1b\[[0-9;]*m", "", result.stdout)
+    assert "--config" in clean_output
 
 
-=======
->>>>>>> a6ae0505
 def test_rag_server_help_includes_config_option() -> None:
     """Ensure rag-server command wires config option (for defaults loading)."""
     result = runner.invoke(app, ["rag-server", "--help"])
     assert result.exit_code == 0
-<<<<<<< HEAD
-    assert "--config" in result.stdout
-=======
     # Strip ANSI color codes for more reliable testing
     clean_output = re.sub(r"\x1b\[[0-9;]*m", "", result.stdout)
     assert "--config" in clean_output
->>>>>>> a6ae0505
 
 
 def test_server_help_includes_config_option() -> None:
     """Ensure server command wires config option (for defaults loading)."""
     result = runner.invoke(app, ["server", "--help"])
     assert result.exit_code == 0
-<<<<<<< HEAD
-    assert "--config" in result.stdout
-=======
     # Strip ANSI color codes for more reliable testing
     clean_output = re.sub(r"\x1b\[[0-9;]*m", "", result.stdout)
-    assert "--config" in clean_output
->>>>>>> a6ae0505
+    assert "--config" in clean_output