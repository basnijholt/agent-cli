"""Test the config loading."""

from __future__ import annotations

import re
from typing import TYPE_CHECKING
from unittest.mock import MagicMock

import pytest
from click import Command
from typer import Context
from typer.testing import CliRunner

from agent_cli.cli import app, set_config_defaults
from agent_cli.config import ProviderSelection, load_config, normalize_provider_defaults

if TYPE_CHECKING:
    from pathlib import Path

runner = CliRunner()


@pytest.fixture
def config_file(tmp_path: Path) -> Path:
    """Provides a config file with the new flat, dashed-key format."""
    config_content = """
[defaults]
log-level = "INFO"
llm-provider = "local"
llm-ollama-model = "default-local-model"
llm-ollama-host = "http://localhost:11434"
llm-openai-model = "default-openai-model"
openai-api-key = "default-key"

[autocorrect]
llm-provider = "openai"
quiet = true
llm-openai-model = "autocorrect-openai-model"
"""
    config_path = tmp_path / "config.toml"
    config_path.write_text(config_content)
    return config_path


def test_config_loader_key_replacement(config_file: Path) -> None:
    """Test that dashed keys are replaced with underscores."""
    config = load_config(str(config_file))
    # Check a value from [defaults]
    assert config["defaults"]["log_level"] == "INFO"
    # Check a value from [autocorrect]
    assert config["autocorrect"]["llm_provider"] == "openai"
    assert config["autocorrect"]["llm_openai_model"] == "autocorrect-openai-model"


def test_set_config_defaults(config_file: Path) -> None:
    """Test the set_config_defaults function with the new flat config."""
    mock_autocorrect_cmd = Command(name="autocorrect")
    mock_main_command = MagicMock()
    mock_main_command.commands = {"autocorrect": mock_autocorrect_cmd}
    ctx = Context(command=mock_main_command)

    # Test with no subcommand (should only load defaults)
    ctx.invoked_subcommand = None
    set_config_defaults(ctx, str(config_file))
    expected_defaults = {
        "log_level": "INFO",
        "llm_provider": "ollama",
        "llm_ollama_model": "default-local-model",
        "llm_ollama_host": "http://localhost:11434",
        "llm_openai_model": "default-openai-model",
        "openai_api_key": "default-key",
    }
    assert ctx.default_map == expected_defaults

    # Test with autocorrect subcommand (should merge defaults)
    ctx.command.name = "autocorrect"
    ctx.default_map = {}  # Reset
    set_config_defaults(ctx, str(config_file))

    # Check combined defaults: [autocorrect] overrides [defaults]
    expected_merged_defaults = {
        "log_level": "INFO",
        "llm_provider": "openai",  # Overridden by [autocorrect]
        "llm_ollama_model": "default-local-model",
        "llm_ollama_host": "http://localhost:11434",
        "llm_openai_model": "autocorrect-openai-model",  # Overridden by [autocorrect]
        "openai_api_key": "default-key",
        "quiet": True,  # Added by [autocorrect]
    }
    assert ctx.default_map == expected_merged_defaults


def test_provider_alias_normalization(config_file: Path) -> None:
    """Ensure deprecated provider names are normalized."""
    config = load_config(str(config_file))
    normalized_defaults = normalize_provider_defaults(config["defaults"])
    assert normalized_defaults["llm_provider"] == "ollama"

    provider_cfg = ProviderSelection(
        llm_provider="local",
        asr_provider="local",
        tts_provider="wyoming",
    )
    assert provider_cfg.llm_provider == "ollama"
    assert provider_cfg.asr_provider == "wyoming"
    assert provider_cfg.tts_provider == "wyoming"


<<<<<<< HEAD
def test_memory_server_help_includes_config_option() -> None:
    """Ensure memory-server command wires config option (for defaults loading)."""
    result = runner.invoke(app, ["memory-server", "--help"])
    assert result.exit_code == 0
    # Strip ANSI color codes for more reliable testing
    clean_output = re.sub(r"\x1b\[[0-9;]*m", "", result.stdout)
    assert "--config" in clean_output


def test_rag_server_help_includes_config_option() -> None:
    """Ensure rag-server command wires config option (for defaults loading)."""
    result = runner.invoke(app, ["rag-server", "--help"])
=======
def test_rag_proxy_help_includes_config_option() -> None:
    """Ensure rag-proxy command wires config option (for defaults loading)."""
    result = runner.invoke(app, ["rag-proxy", "--help"])
>>>>>>> 7410c56f
    assert result.exit_code == 0
    # Strip ANSI color codes for more reliable testing
    clean_output = re.sub(r"\x1b\[[0-9;]*m", "", result.stdout)
    assert "--config" in clean_output


def test_server_help_includes_config_option() -> None:
    """Ensure server command wires config option (for defaults loading)."""
    result = runner.invoke(app, ["server", "--help"])
    assert result.exit_code == 0
    # Strip ANSI color codes for more reliable testing
    clean_output = re.sub(r"\x1b\[[0-9;]*m", "", result.stdout)
    assert "--config" in clean_output<|MERGE_RESOLUTION|>--- conflicted
+++ resolved
@@ -106,7 +106,6 @@
     assert provider_cfg.tts_provider == "wyoming"
 
 
-<<<<<<< HEAD
 def test_memory_server_help_includes_config_option() -> None:
     """Ensure memory-server command wires config option (for defaults loading)."""
     result = runner.invoke(app, ["memory-server", "--help"])
@@ -116,14 +115,9 @@
     assert "--config" in clean_output
 
 
-def test_rag_server_help_includes_config_option() -> None:
-    """Ensure rag-server command wires config option (for defaults loading)."""
-    result = runner.invoke(app, ["rag-server", "--help"])
-=======
 def test_rag_proxy_help_includes_config_option() -> None:
     """Ensure rag-proxy command wires config option (for defaults loading)."""
     result = runner.invoke(app, ["rag-proxy", "--help"])
->>>>>>> 7410c56f
     assert result.exit_code == 0
     # Strip ANSI color codes for more reliable testing
     clean_output = re.sub(r"\x1b\[[0-9;]*m", "", result.stdout)
