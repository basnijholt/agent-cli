--- conflicted
+++ resolved
@@ -17,11 +17,7 @@
     read_from_queue,
     setup_input_stream,
 )
-<<<<<<< HEAD
 from agent_cli.services import transcribe_audio_openai
-from agent_cli.utils import print_with_style
-=======
->>>>>>> 7da55634
 from agent_cli.wyoming_utils import manage_send_receive_tasks, wyoming_client_context
 
 if TYPE_CHECKING:
