"""High-level client for interacting with the memory system."""

from __future__ import annotations

import asyncio
import logging
import shutil
from contextlib import suppress
from typing import TYPE_CHECKING, Any, Self

from agent_cli.constants import DEFAULT_OPENAI_EMBEDDING_MODEL, DEFAULT_OPENAI_MODEL
from agent_cli.memory._files import ensure_store_dirs, load_conversation_history
from agent_cli.memory._git import init_repo
from agent_cli.memory._indexer import MemoryIndex, initial_index, watch_memory_store
from agent_cli.memory._ingest import extract_and_store_facts_and_summaries
from agent_cli.memory._persistence import evict_if_needed
from agent_cli.memory._retrieval import augment_chat_request
from agent_cli.memory._store import init_memory_collection
from agent_cli.memory.engine import process_chat_request
from agent_cli.memory.models import ChatRequest, MemoryRetrieval, Message
from agent_cli.rag._retriever import get_reranker_model

if TYPE_CHECKING:
    from pathlib import Path

    from chromadb import Collection

    from agent_cli.rag._retriever import OnnxCrossEncoder


logger = logging.getLogger("agent_cli.memory.client")


class MemoryClient:
    """A client for interacting with the memory system (add, search, chat).

    This class decouples the memory logic from the HTTP server, allowing
    direct usage in other applications or scripts.
    """

    def __init__(
        self,
        memory_path: Path,
        openai_base_url: str,
        embedding_model: str = DEFAULT_OPENAI_EMBEDDING_MODEL,
        embedding_api_key: str | None = None,
        chat_api_key: str | None = None,
        enable_summarization: bool = True,
        default_top_k: int = 5,
        max_entries: int = 500,
        mmr_lambda: float = 0.7,
        recency_weight: float = 0.2,
        score_threshold: float = 0.35,
        start_watcher: bool = False,
        enable_git_versioning: bool = True,
    ) -> None:
        """Initialize the memory client."""
        self.memory_path = memory_path.resolve()
        self.openai_base_url = openai_base_url.rstrip("/")
        self.chat_api_key = chat_api_key
        self.enable_summarization = enable_summarization
        self.default_top_k = default_top_k
        self.max_entries = max_entries
        self.mmr_lambda = mmr_lambda
        self.recency_weight = recency_weight
        self.score_threshold = score_threshold
        self.enable_git_versioning = enable_git_versioning

        _, snapshot_path = ensure_store_dirs(self.memory_path)

        if self.enable_git_versioning:
            init_repo(self.memory_path)

        logger.info("Initializing memory collection...")
        self.collection: Collection = init_memory_collection(
            self.memory_path,
            embedding_model=embedding_model,
            openai_base_url=self.openai_base_url,
            openai_api_key=embedding_api_key,
        )

        self.index = MemoryIndex.from_snapshot(snapshot_path)
        initial_index(self.collection, self.memory_path, index=self.index)

        logger.info("Loading reranker model...")
        self.reranker_model: OnnxCrossEncoder = get_reranker_model()

        self._watch_task: asyncio.Task | None = None
        if start_watcher:
            self.start()

    def start(self) -> None:
        """Start the background file watcher."""
        if self._watch_task is None:
            self._watch_task = asyncio.create_task(
                watch_memory_store(self.collection, self.memory_path, index=self.index),
            )

    async def stop(self) -> None:
        """Stop the background file watcher."""
        if self._watch_task:
            self._watch_task.cancel()
            with suppress(asyncio.CancelledError):
                await self._watch_task
            self._watch_task = None

    async def __aenter__(self) -> Self:
        """Start the client context."""
        self.start()
        return self

    async def __aexit__(self, *args: object) -> None:
        """Stop the client context."""
        await self.stop()

    async def add(
        self,
        text: str,
        conversation_id: str = "default",
        model: str = DEFAULT_OPENAI_MODEL,
    ) -> None:
        """Add a memory by extracting facts from text and reconciling them.

        This mimics the 'mem0.add' behavior but uses our advanced reconciliation
        pipeline (Add/Update/Delete) and updates the conversation summary.
        """
        await extract_and_store_facts_and_summaries(
            collection=self.collection,
            memory_root=self.memory_path,
            conversation_id=conversation_id,
            user_message=text,
            assistant_message=None,
            openai_base_url=self.openai_base_url,
            api_key=self.chat_api_key,
            model=model,
            enable_git_versioning=self.enable_git_versioning,
            enable_summarization=self.enable_summarization,
        )
        evict_if_needed(self.collection, self.memory_path, conversation_id, self.max_entries)

    async def search(
        self,
        query: str,
        conversation_id: str = "default",
        top_k: int | None = None,
        model: str = DEFAULT_OPENAI_MODEL,
        recency_weight: float | None = None,
        score_threshold: float | None = None,
        filters: dict[str, Any] | None = None,
    ) -> MemoryRetrieval:
        """Search for memories relevant to a query.

        Args:
            query: The search query text.
            conversation_id: Conversation scope for the search.
            top_k: Number of results to return.
            model: Model for any LLM operations.
            recency_weight: Weight for recency scoring (0-1).
            score_threshold: Minimum relevance score threshold.
            filters: Optional metadata filters. Examples:
                - {"role": "user"} - exact match
                - {"created_at": {"gte": "2024-01-01"}} - comparison
                - {"$or": [{"role": "user"}, {"role": "assistant"}]} - logical OR
                Operators: eq, ne, gt, gte, lt, lte, in, nin

        """
        dummy_request = ChatRequest(
            messages=[Message(role="user", content=query)],
            model=model,
            memory_id=conversation_id,
            memory_top_k=top_k or self.default_top_k,
        )

        _, retrieval, _, _ = await augment_chat_request(
            dummy_request,
            self.collection,
            reranker_model=self.reranker_model,
            default_top_k=top_k or self.default_top_k,
            include_global=True,
            mmr_lambda=self.mmr_lambda,
            recency_weight=recency_weight if recency_weight is not None else self.recency_weight,
            score_threshold=score_threshold
            if score_threshold is not None
            else self.score_threshold,
            filters=filters,
        )
        return retrieval or MemoryRetrieval(entries=[])

    async def chat(
        self,
        messages: list[dict[str, str]] | list[Any],
        conversation_id: str = "default",
        model: str = DEFAULT_OPENAI_MODEL,
        stream: bool = False,
        api_key: str | None = None,
        memory_top_k: int | None = None,
        recency_weight: float | None = None,
        score_threshold: float | None = None,
        filters: dict[str, Any] | None = None,
    ) -> Any:
        """Process a chat request (Augment -> LLM -> Update Memory).

        Args:
            messages: Chat messages.
            conversation_id: Conversation scope.
            model: LLM model to use.
            stream: Whether to stream the response.
            api_key: Optional API key override.
            memory_top_k: Number of memories to retrieve.
            recency_weight: Weight for recency scoring (0-1).
            score_threshold: Minimum relevance score threshold.
            filters: Optional metadata filters for memory retrieval.

        """
        req = ChatRequest(
            messages=messages,  # type: ignore[arg-type]
            model=model,
            memory_id=conversation_id,
            stream=stream,
            memory_top_k=memory_top_k if memory_top_k is not None else self.default_top_k,
            memory_recency_weight=recency_weight,
            memory_score_threshold=score_threshold,
        )

        return await process_chat_request(
            req,
            collection=self.collection,
            memory_root=self.memory_path,
            openai_base_url=self.openai_base_url,
            reranker_model=self.reranker_model,
            default_top_k=self.default_top_k,
            api_key=api_key or self.chat_api_key,
            enable_summarization=self.enable_summarization,
            max_entries=self.max_entries,
            mmr_lambda=self.mmr_lambda,
            recency_weight=recency_weight if recency_weight is not None else self.recency_weight,
            score_threshold=score_threshold
            if score_threshold is not None
            else self.score_threshold,
            postprocess_in_background=True,
            enable_git_versioning=self.enable_git_versioning,
<<<<<<< HEAD
            filters=filters,
        )
=======
        )

    def list_conversations(self) -> list[str]:
        """List available conversation IDs."""
        entries_dir = self.memory_path / "entries"
        if not entries_dir.exists():
            return []

        conversations = [
            item.name for item in entries_dir.iterdir() if item.is_dir() and item.name != "deleted"
        ]
        return sorted(conversations)

    def delete_conversation(self, conversation_id: str) -> bool:
        """Delete a conversation by moving it to the deleted folder."""
        entries_dir = self.memory_path / "entries"
        conv_dir = entries_dir / conversation_id
        if not conv_dir.exists():
            return False

        deleted_dir = entries_dir / "deleted" / conversation_id
        deleted_dir.parent.mkdir(parents=True, exist_ok=True)
        shutil.move(str(conv_dir), str(deleted_dir))
        return True

    def get_history(self, conversation_id: str) -> list[dict[str, Any]]:
        """Get the full chat history for a conversation."""
        records = load_conversation_history(self.memory_path, conversation_id)
        result = []
        for rec in records:
            msg: dict[str, Any] = {
                "role": rec.metadata.role,
                "content": rec.content,
                "created_at": rec.metadata.created_at,
                "id": rec.id,
            }
            # Include response metadata for assistant messages
            if rec.metadata.role == "assistant" and rec.metadata.response_metadata:
                msg["metadata"] = rec.metadata.response_metadata.model_dump(exclude_none=True)
            result.append(msg)
        return result
>>>>>>> 5e7a7091
<|MERGE_RESOLUTION|>--- conflicted
+++ resolved
@@ -239,10 +239,7 @@
             else self.score_threshold,
             postprocess_in_background=True,
             enable_git_versioning=self.enable_git_versioning,
-<<<<<<< HEAD
             filters=filters,
-        )
-=======
         )
 
     def list_conversations(self) -> list[str]:
@@ -283,5 +280,4 @@
             if rec.metadata.role == "assistant" and rec.metadata.response_metadata:
                 msg["metadata"] = rec.metadata.response_metadata.model_dump(exclude_none=True)
             result.append(msg)
-        return result
->>>>>>> 5e7a7091
+        return result