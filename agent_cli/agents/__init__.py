"""Agent implementations for the Agent CLI."""

<<<<<<< HEAD
from . import (
    assistant,
    autocorrect,
    chat,
    memory_server,
    rag_server,
    server,
    speak,
    transcribe,
    voice_edit,
)
=======
from . import assistant, autocorrect, chat, rag_proxy, server, speak, transcribe, voice_edit
>>>>>>> 7410c56f

__all__ = [
    "assistant",
    "autocorrect",
    "chat",
<<<<<<< HEAD
    "memory_server",
    "rag_server",
=======
    "rag_proxy",
>>>>>>> 7410c56f
    "server",
    "speak",
    "transcribe",
    "voice_edit",
]<|MERGE_RESOLUTION|>--- conflicted
+++ resolved
@@ -1,31 +1,22 @@
 """Agent implementations for the Agent CLI."""
 
-<<<<<<< HEAD
 from . import (
     assistant,
     autocorrect,
     chat,
     memory_server,
-    rag_server,
     server,
     speak,
     transcribe,
     voice_edit,
 )
-=======
-from . import assistant, autocorrect, chat, rag_proxy, server, speak, transcribe, voice_edit
->>>>>>> 7410c56f
 
 __all__ = [
     "assistant",
     "autocorrect",
     "chat",
-<<<<<<< HEAD
     "memory_server",
-    "rag_server",
-=======
     "rag_proxy",
->>>>>>> 7410c56f
     "server",
     "speak",
     "transcribe",
