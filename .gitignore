--- conflicted
+++ resolved
@@ -65,13 +65,8 @@
 *.onnx.json
 *.bin
 
-<<<<<<< HEAD
 # RAG/memory
-rag_server_*.log
-=======
-# RAG Logs
 rag_proxy_*.log
->>>>>>> 7410c56f
 transcription_log.json
 temp_rag_*/
 memory_db